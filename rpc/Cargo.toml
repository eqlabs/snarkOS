[package]
name = "snarkos-rpc"
version = "1.3.11"
authors = [ "The Aleo Team <hello@aleo.org>" ]
description = "RPC for a decentralized operating system"
homepage = "https://aleo.org"
repository = "https://github.com/AleoHQ/snarkOS"
keywords = [
  "aleo",
  "cryptography",
  "blockchain",
  "decentralized",
  "zero-knowledge"
]
categories = [ "cryptography::cryptocurrencies", "operating-systems" ]
include = [ "Cargo.toml", "src", "README.md", "LICENSE.md" ]
license = "GPL-3.0"
edition = "2018"

[dependencies.snarkvm-algorithms]
<<<<<<< HEAD
version = "0.7.3"
default-features = false

[dependencies.snarkvm-dpc]
version = "0.7.3"

[dependencies.snarkvm-utilities]
version = "0.7.3"
=======
version = "=0.5.4"
default-features = false

[dependencies.snarkvm-dpc]
version = "=0.5.4"

[dependencies.snarkvm-utilities]
version = "=0.5.4"
>>>>>>> 597ebf64

[dependencies.snarkos-consensus]
path = "../consensus"
version = "1.3.11"

[dependencies.snarkos-network]
path = "../network"
version = "1.3.11"

[dependencies.snarkos-storage]
path = "../storage"
version = "1.3.11"

<<<<<<< HEAD
=======
[dependencies.snarkos-toolkit]
path = "../toolkit"
version = "1.3.11"

>>>>>>> 597ebf64
[dependencies.anyhow]
version = "1.0.40"

[dependencies.base64]
version = "0.13.0"

[dependencies.chrono]
version = "0.4"
features = [ "serde" ]

[dependencies.derivative]
version = "2"

[dependencies.hex]
version = "0.4.2"

[dependencies.hyper]
version = "0.14"
features = [ "http1", "runtime", "server" ]

[dependencies.itertools]
version = "0.10.0"

[dependencies.json-rpc-types]
version = "1.0.1"

[dependencies.jsonrpc-core]
version = "18"

[dependencies.jsonrpc-core-client]
version = "18"

[dependencies.jsonrpc-derive]
version = "18"

[dependencies.snarkos-metrics]
version = "1.3.11"
path = "../metrics"

[dependencies.parking_lot]
version = "0.11.1"

[dependencies.rand]
version = "0.8"

[dependencies.futures]
version = "0.3"

[dependencies.serde]
version = "1.0"
features = [ "derive" ]

[dependencies.serde_json]
version = "1.0.61"

[dependencies.thiserror]
version = "1.0"

[dependencies.tokio]
version = "1"

[dependencies.tracing]
default-features = false
features = [ "log" ]
version = "0.1"

[dev-dependencies.snarkos-testing]
path = "../testing"

[dev-dependencies.jsonrpc-test]
version = "18"<|MERGE_RESOLUTION|>--- conflicted
+++ resolved
@@ -18,7 +18,6 @@
 edition = "2018"
 
 [dependencies.snarkvm-algorithms]
-<<<<<<< HEAD
 version = "0.7.3"
 default-features = false
 
@@ -27,16 +26,6 @@
 
 [dependencies.snarkvm-utilities]
 version = "0.7.3"
-=======
-version = "=0.5.4"
-default-features = false
-
-[dependencies.snarkvm-dpc]
-version = "=0.5.4"
-
-[dependencies.snarkvm-utilities]
-version = "=0.5.4"
->>>>>>> 597ebf64
 
 [dependencies.snarkos-consensus]
 path = "../consensus"
@@ -50,13 +39,6 @@
 path = "../storage"
 version = "1.3.11"
 
-<<<<<<< HEAD
-=======
-[dependencies.snarkos-toolkit]
-path = "../toolkit"
-version = "1.3.11"
-
->>>>>>> 597ebf64
 [dependencies.anyhow]
 version = "1.0.40"
 
