// Copyright (C) 2019-2021 Aleo Systems Inc.
// This file is part of the snarkOS library.

// The snarkOS library is free software: you can redistribute it and/or modify
// it under the terms of the GNU General Public License as published by
// the Free Software Foundation, either version 3 of the License, or
// (at your option) any later version.

// The snarkOS library is distributed in the hope that it will be useful,
// but WITHOUT ANY WARRANTY; without even the implied warranty of
// MERCHANTABILITY or FITNESS FOR A PARTICULAR PURPOSE. See the
// GNU General Public License for more details.

// You should have received a copy of the GNU General Public License
// along with the snarkOS library. If not, see <https://www.gnu.org/licenses/>.

use crate::{
    helpers::BlockLocators,
    storage::{DataMap, Map, MapId, Storage},
};
use snarkvm::dpc::prelude::*;

use anyhow::{anyhow, Result};
use circular_queue::CircularQueue;
use itertools::Itertools;
use parking_lot::RwLock;
use rand::{CryptoRng, Rng};
use rayon::prelude::*;
use serde::{Deserialize, Serialize};
use std::{
    collections::{BTreeMap, HashSet},
    path::Path,
    sync::{
        atomic::{AtomicBool, AtomicU32, Ordering},
        Arc,
    },
    thread,
    thread::JoinHandle,
};

/// The maximum number of linear block locators.
pub const MAXIMUM_LINEAR_BLOCK_LOCATORS: u32 = 64;
/// The maximum number of quadratic block locators.
pub const MAXIMUM_QUADRATIC_BLOCK_LOCATORS: u32 = 32;
/// The total maximum number of block locators.
pub const MAXIMUM_BLOCK_LOCATORS: u32 = MAXIMUM_LINEAR_BLOCK_LOCATORS.saturating_add(MAXIMUM_QUADRATIC_BLOCK_LOCATORS);

///
/// A helper struct containing transaction metadata.
///
/// *Attention*: This data structure is intended for usage in storage only.
/// Modifications to its layout will impact how metadata is represented in storage.
///
#[derive(Clone, Debug, Eq, PartialEq, Serialize, Deserialize)]
pub struct Metadata<N: Network> {
    block_height: u32,
    block_hash: N::BlockHash,
    block_timestamp: i64,
    transaction_index: u16,
}

impl<N: Network> Metadata<N> {
    /// Initializes a new instance of `Metadata`.
    pub fn new(block_height: u32, block_hash: N::BlockHash, block_timestamp: i64, transaction_index: u16) -> Self {
        Self {
            block_height,
            block_hash,
            block_timestamp,
            transaction_index,
        }
    }
}

#[derive(Debug)]
pub struct LedgerState<N: Network> {
    /// The current ledger tree of block hashes.
    ledger_tree: RwLock<LedgerTree<N>>,
    /// The latest block of the ledger.
    latest_block: RwLock<Block<N>>,
    /// The latest block hashes and headers in the ledger.
    latest_block_hashes_and_headers: RwLock<CircularQueue<(N::BlockHash, BlockHeader<N>)>>,
    /// The block locators from the latest block of the ledger.
    latest_block_locators: RwLock<BlockLocators<N>>,
    /// The ledger root corresponding to each block height.
    ledger_roots: DataMap<N::LedgerRoot, u32>,
    /// The blocks of the ledger in storage.
    blocks: BlockState<N>,
    /// The indicator bit and tracker for a ledger in read-only mode.
    read_only: (bool, Arc<AtomicU32>, RwLock<Option<Arc<JoinHandle<()>>>>),
    /// Used to ensure the database operations aren't interrupted by a shutdown.
    map_lock: Arc<RwLock<()>>,
}

impl<N: Network> LedgerState<N> {
    ///
    /// Opens a new writable instance of `LedgerState` from the given storage path.
    /// For a read-only instance of `LedgerState`, use `LedgerState::open_reader`.
    ///
    /// A writable instance of `LedgerState` possesses full functionality, whereas
    /// a read-only instance of `LedgerState` may only call immutable methods.
    ///
    pub fn open_writer<S: Storage, P: AsRef<Path>>(path: P) -> Result<Self> {
        // Open storage.
        let context = N::NETWORK_ID;
        let is_read_only = false;
        let storage = S::open(path, context, is_read_only)?;

        // Initialize the ledger.
        let ledger = Self {
            ledger_tree: RwLock::new(LedgerTree::<N>::new()?),
            latest_block: RwLock::new(N::genesis_block().clone()),
            latest_block_hashes_and_headers: RwLock::new(CircularQueue::with_capacity(MAXIMUM_LINEAR_BLOCK_LOCATORS as usize)),
            latest_block_locators: Default::default(),
            ledger_roots: storage.open_map(MapId::LedgerRoots)?,
            blocks: BlockState::open(storage)?,
            read_only: (is_read_only, Arc::new(AtomicU32::new(0)), RwLock::new(None)),
            map_lock: Default::default(),
        };

        // Determine the latest block height.
        let mut latest_block_height = match (ledger.ledger_roots.values().max(), ledger.blocks.block_heights.keys().max()) {
            (Some(latest_block_height_0), Some(latest_block_height_1)) => match latest_block_height_0 == latest_block_height_1 {
                true => latest_block_height_0,
                false => match ledger.try_fixing_inconsistent_state() {
                    Ok(current_block_height) => current_block_height,
                    Err(error) => return Err(error),
                },
            },
            (None, None) => 0u32,
            _ => return Err(anyhow!("Ledger storage state is inconsistent")),
        };

        // If this is new storage, initialize it with the genesis block.
        if latest_block_height == 0u32 && !ledger.blocks.contains_block_height(0u32)? {
            let genesis = N::genesis_block();
            ledger.ledger_roots.insert(&genesis.previous_ledger_root(), &genesis.height())?;

            // Acquire the map lock to ensure the following operations aren't interrupted by a shutdown.
            let _map_lock = ledger.map_lock.read();

            ledger.blocks.add_block(genesis)?;

            // The map lock goes out of scope on its own.
        }

        // Check that all canonical block headers exist in storage.
        let count = ledger.get_block_header_count()?;
        assert_eq!(count, latest_block_height.saturating_add(1));

        // TODO (howardwu): TEMPORARY - Remove this after testnet2.
        // Sanity check for a V12 ledger.
        if N::NETWORK_ID == 2
            && latest_block_height > snarkvm::dpc::testnet2::V12_UPGRADE_BLOCK_HEIGHT
            && ledger.get_block(latest_block_height).is_err()
        {
            let revert_block_height = snarkvm::dpc::testnet2::V12_UPGRADE_BLOCK_HEIGHT.saturating_sub(1);
            warn!("Ledger is not V12-compliant, reverting to block {}", revert_block_height);
            latest_block_height = ledger.clear_incompatible_blocks(latest_block_height, revert_block_height)?;
            info!("Ledger successfully transitioned and is now V12-compliant");
        }

        // Iterate and append each block hash from genesis to tip to validate ledger state.
        const INCREMENT: u32 = 2000;
        let mut start_block_height = 0u32;
        while start_block_height <= latest_block_height {
            // Compute the end block height (inclusive) for this iteration.
            let end_block_height = std::cmp::min(start_block_height.saturating_add(INCREMENT), latest_block_height);

            // Retrieve the block hashes.
            let block_hashes = ledger.get_block_hashes(start_block_height, end_block_height)?;

            // Split the block hashes into (last_block_hash, [start_block_hash, ..., penultimate_block_hash]).
            if let Some((end_block_hash, block_hashes_excluding_last)) = block_hashes.split_last() {
                // It's possible that the batch only contains one block.
                if !block_hashes_excluding_last.is_empty() {
                    // Add the block hashes (up to penultimate) to the ledger tree.
                    ledger.ledger_tree.write().add_all(block_hashes_excluding_last)?;
                }

                // Check 1 - Ensure the root of the ledger tree matches the one saved in the ledger roots map.
                let ledger_root = ledger.get_previous_ledger_root(end_block_height)?;
                if ledger_root != ledger.ledger_tree.read().root() {
                    return Err(anyhow!("Ledger has incorrect ledger tree state at block {}", end_block_height));
                }

                // Check 2 - Ensure the saved block height corresponding to this ledger root matches the expected block height.
                let candidate_height = match ledger.ledger_roots.get(&ledger_root)? {
                    Some(candidate_height) => candidate_height,
                    None => return Err(anyhow!("Ledger is missing ledger root for block {}", end_block_height)),
                };
                if end_block_height != candidate_height {
                    return Err(anyhow!(
                        "Ledger expected block {}, found block {}",
                        end_block_height,
                        candidate_height
                    ));
                }

                // Add the last block hash to the ledger tree.
                ledger.ledger_tree.write().add(end_block_hash)?;
            }

            // Log the progress of the validation procedure.
            let progress = (end_block_height as f64 / latest_block_height as f64 * 100f64) as u8;
            debug!("Validating the ledger up to block {} ({}%)", end_block_height, progress);

            // Update the starting block height for the next iteration.
            start_block_height = end_block_height.saturating_add(1);
        }

        // If this is new storage, the while loop above did not execute,
        // and proceed to add the genesis block hash into the ledger tree.
        if start_block_height == 0u32 {
            // Add the genesis block hash to the ledger tree.
            ledger.ledger_tree.write().add(&N::genesis_block().hash())?;
        }

        // Update the latest ledger state.
        *ledger.latest_block.write() = ledger.get_block(latest_block_height)?;
        ledger.regenerate_latest_ledger_state()?;

        // Validate the ledger root one final time.
        let latest_ledger_root = ledger.ledger_tree.read().root();
        ledger.regenerate_ledger_tree()?;
        assert_eq!(ledger.ledger_tree.read().root(), latest_ledger_root);

        // let value = storage.export()?;
        // println!("{}", value);
        // let storage_2 = S::open(".ledger_2", context)?;
        // storage_2.import(value)?;

        info!("Ledger successfully loaded at block {}", ledger.latest_block_height());
        Ok(ledger)
    }

    ///
    /// Opens a read-only instance of `LedgerState` from the given storage path.
    /// For a writable instance of `LedgerState`, use `LedgerState::open_writer`.
    ///
    /// A writable instance of `LedgerState` possesses full functionality, whereas
    /// a read-only instance of `LedgerState` may only call immutable methods.
    ///
    pub fn open_reader<S: Storage, P: AsRef<Path>>(path: P) -> Result<Arc<Self>> {
        // Open storage.
        let context = N::NETWORK_ID;
        let is_read_only = true;
        let storage = S::open(path, context, is_read_only)?;

        // Initialize the ledger.
        let ledger = Arc::new(Self {
            ledger_tree: RwLock::new(LedgerTree::<N>::new()?),
            latest_block: RwLock::new(N::genesis_block().clone()),
            latest_block_hashes_and_headers: RwLock::new(CircularQueue::with_capacity(MAXIMUM_LINEAR_BLOCK_LOCATORS as usize)),
            latest_block_locators: Default::default(),
            ledger_roots: storage.open_map(MapId::LedgerRoots)?,
            blocks: BlockState::open(storage)?,
            read_only: (is_read_only, Arc::new(AtomicU32::new(0)), RwLock::new(None)),
            map_lock: Default::default(),
        });

        // Determine the latest block height.
        let latest_block_height = match (ledger.ledger_roots.values().max(), ledger.blocks.block_heights.keys().max()) {
            (Some(latest_block_height_0), Some(latest_block_height_1)) => match latest_block_height_0 == latest_block_height_1 {
                true => latest_block_height_0,
                false => {
                    return Err(anyhow!(
                        "Ledger storage state is incorrect, use `LedgerState::open_writer` to attempt to automatically fix the problem"
                    ));
                }
            },
            (None, None) => 0u32,
            _ => return Err(anyhow!("Ledger storage state is inconsistent")),
        };

        // If this is new storage, initialize it with the genesis block.
        if latest_block_height == 0u32 && !ledger.blocks.contains_block_height(0u32)? {
            let genesis = N::genesis_block();

            // Acquire the map lock to ensure the following operations aren't interrupted by a shutdown.
            let _map_lock = ledger.map_lock.read();

            ledger.ledger_roots.insert(&genesis.previous_ledger_root(), &genesis.height())?;
            ledger.blocks.add_block(genesis)?;

            // The map lock goes out of scope on its own.
        }

        // Update the latest ledger state.
        *ledger.latest_block.write() = ledger.get_block(latest_block_height)?;
        ledger.regenerate_latest_ledger_state()?;
        // Update the ledger tree state.
        ledger.regenerate_ledger_tree()?;
        // As the ledger is in read-only mode, proceed to start a process to keep the reader in sync.
        *ledger.read_only.2.write() = Some(Arc::new(ledger.initialize_reader_heartbeat(latest_block_height)?));

        trace!("[Read-Only] Ledger successfully loaded at block {}", ledger.latest_block_height());
        Ok(ledger)
    }

    /// Returns `true` if the ledger is in read-only mode.
    pub fn is_read_only(&self) -> bool {
        self.read_only.0
    }

    /// Returns the latest block.
    pub fn latest_block(&self) -> Block<N> {
        self.latest_block.read().clone()
    }

    /// Returns the latest block height.
    pub fn latest_block_height(&self) -> u32 {
        self.latest_block.read().height()
    }

    /// Returns the latest block hash.
    pub fn latest_block_hash(&self) -> N::BlockHash {
        self.latest_block.read().hash()
    }

    /// Returns the latest block timestamp.
    pub fn latest_block_timestamp(&self) -> i64 {
        self.latest_block.read().timestamp()
    }

    /// Returns the latest block difficulty target.
    pub fn latest_block_difficulty_target(&self) -> u64 {
        self.latest_block.read().difficulty_target()
    }

    /// Returns the latest cumulative weight.
    pub fn latest_cumulative_weight(&self) -> u128 {
        self.latest_block.read().cumulative_weight()
    }

    /// Returns the latest block header.
    pub fn latest_block_header(&self) -> BlockHeader<N> {
        self.latest_block.read().header().clone()
    }

    /// Returns the transactions from the latest block.
    pub fn latest_block_transactions(&self) -> Transactions<N> {
        self.latest_block.read().transactions().clone()
    }

    /// Returns the latest block locators.
    pub fn latest_block_locators(&self) -> BlockLocators<N> {
        self.latest_block_locators.read().clone()
    }

    /// Returns the latest ledger root.
    pub fn latest_ledger_root(&self) -> N::LedgerRoot {
        self.ledger_tree.read().root()
    }

    /// Returns `true` if the given ledger root exists in storage.
    pub fn contains_ledger_root(&self, ledger_root: &N::LedgerRoot) -> Result<bool> {
        Ok(*ledger_root == self.latest_ledger_root() || self.ledger_roots.contains_key(ledger_root)?)
    }

    /// Returns `true` if the given block height exists in storage.
    pub fn contains_block_height(&self, block_height: u32) -> Result<bool> {
        self.blocks.contains_block_height(block_height)
    }

    /// Returns `true` if the given block hash exists in storage.
    pub fn contains_block_hash(&self, block_hash: &N::BlockHash) -> Result<bool> {
        self.blocks.contains_block_hash(block_hash)
    }

    /// Returns `true` if the given transaction ID exists in storage.
    pub fn contains_transaction(&self, transaction_id: &N::TransactionID) -> Result<bool> {
        self.blocks.contains_transaction(transaction_id)
    }

    /// Returns `true` if the given serial number exists in storage.
    pub fn contains_serial_number(&self, serial_number: &N::SerialNumber) -> Result<bool> {
        self.blocks.contains_serial_number(serial_number)
    }

    /// Returns `true` if the given commitment exists in storage.
    pub fn contains_commitment(&self, commitment: &N::Commitment) -> Result<bool> {
        self.blocks.contains_commitment(commitment)
    }

    /// Returns the record ciphertext for a given commitment.
    pub fn get_ciphertext(&self, commitment: &N::Commitment) -> Result<N::RecordCiphertext> {
        self.blocks.get_ciphertext(commitment)
    }

    /// Returns the transition for a given transition ID.
    pub fn get_transition(&self, transition_id: &N::TransitionID) -> Result<Transition<N>> {
        self.blocks.get_transition(transition_id)
    }

    /// Returns the transaction for a given transaction ID.
    pub fn get_transaction(&self, transaction_id: &N::TransactionID) -> Result<Transaction<N>> {
        self.blocks.get_transaction(transaction_id)
    }

    /// Returns the transaction metadata for a given transaction ID.
    pub fn get_transaction_metadata(&self, transaction_id: &N::TransactionID) -> Result<Metadata<N>> {
        self.blocks.get_transaction_metadata(transaction_id)
    }

    /// Returns the cumulative weight up to a given block height (inclusive) for the canonical chain.
    pub fn get_cumulative_weight(&self, block_height: u32) -> Result<u128> {
        self.blocks.get_cumulative_weight(block_height)
    }

    /// Returns the block height for the given block hash.
    pub fn get_block_height(&self, block_hash: &N::BlockHash) -> Result<u32> {
        self.blocks.get_block_height(block_hash)
    }

    /// Returns the block hash for the given block height.
    pub fn get_block_hash(&self, block_height: u32) -> Result<N::BlockHash> {
        self.blocks.get_block_hash(block_height)
    }

    /// Returns the block hashes from the given `start_block_height` to `end_block_height` (inclusive).
    pub fn get_block_hashes(&self, start_block_height: u32, end_block_height: u32) -> Result<Vec<N::BlockHash>> {
        self.blocks.get_block_hashes(start_block_height, end_block_height)
    }

    /// Returns the previous block hash for the given block height.
    pub fn get_previous_block_hash(&self, block_height: u32) -> Result<N::BlockHash> {
        self.blocks.get_previous_block_hash(block_height)
    }

    /// Returns the block header for the given block height.
    pub fn get_block_header(&self, block_height: u32) -> Result<BlockHeader<N>> {
        self.blocks.get_block_header(block_height)
    }

    /// Returns the block headers from the given `start_block_height` to `end_block_height` (inclusive).
    pub fn get_block_headers(&self, start_block_height: u32, end_block_height: u32) -> Result<Vec<BlockHeader<N>>> {
        self.blocks.get_block_headers(start_block_height, end_block_height)
    }

    /// Returns the number of all block headers belonging to canonical blocks.
    pub fn get_block_header_count(&self) -> Result<u32> {
        self.blocks.get_block_header_count()
    }

    /// Returns the transactions from the block of the given block height.
    pub fn get_block_transactions(&self, block_height: u32) -> Result<Transactions<N>> {
        self.blocks.get_block_transactions(block_height)
    }

    /// Returns the block for a given block height.
    pub fn get_block(&self, block_height: u32) -> Result<Block<N>> {
        self.blocks.get_block(block_height)
    }

    /// Returns the blocks from the given `start_block_height` to `end_block_height` (inclusive).
    pub fn get_blocks(&self, start_block_height: u32, end_block_height: u32) -> Result<Vec<Block<N>>> {
        self.blocks.get_blocks(start_block_height, end_block_height)
    }

    /// Returns the ledger root in the block header of the given block height.
    pub fn get_previous_ledger_root(&self, block_height: u32) -> Result<N::LedgerRoot> {
        self.blocks.get_previous_ledger_root(block_height)
    }

    /// Returns the block locators of the current ledger, from the given block height.
    pub fn get_block_locators(&self, block_height: u32) -> Result<BlockLocators<N>> {
        // Initialize the current block height that a block locator is obtained from.
        let mut block_locator_height = block_height;

        // Determine the number of latest block headers to include as block locators (linear).
        let num_block_headers = std::cmp::min(MAXIMUM_LINEAR_BLOCK_LOCATORS, block_locator_height);

        // Construct the list of block locator headers.
        let block_locator_headers = self
            .latest_block_hashes_and_headers
            .read()
            .asc_iter()
            .take(num_block_headers as usize)
            .cloned()
            .map(|(hash, header)| (header.height(), (hash, Some(header))))
            .collect::<Vec<_>>();

        // Decrement the block locator height by the number of block headers.
        block_locator_height -= num_block_headers;

        // Return the block locators if the locator has run out of blocks.
        if block_locator_height == 0 {
            // Initialize the list of block locators.
            let mut block_locators: BTreeMap<u32, (N::BlockHash, Option<BlockHeader<N>>)> = block_locator_headers.into_iter().collect();
            // Add the genesis locator.
            block_locators.insert(0, (self.get_block_hash(0)?, None));

            return Ok(BlockLocators::<N>::from(block_locators));
        }

        // Determine the number of latest block hashes to include as block locators (power of two).
        let num_block_hashes = std::cmp::min(MAXIMUM_QUADRATIC_BLOCK_LOCATORS, block_locator_height);

        // Initialize list of block locator hashes.
        let mut block_locator_hashes = Vec::with_capacity(num_block_hashes as usize);
        let mut accumulator = 1;
        // Add the block locator hashes.
        while block_locator_height > 0 && block_locator_hashes.len() < num_block_hashes as usize {
            block_locator_hashes.push((block_locator_height, (self.get_block_hash(block_locator_height)?, None)));

            // Decrement the block locator height by a power of two.
            block_locator_height = block_locator_height.saturating_sub(accumulator);
            accumulator *= 2;
        }

        // Initialize the list of block locators.
        let mut block_locators: BTreeMap<u32, (N::BlockHash, Option<BlockHeader<N>>)> =
            block_locator_headers.into_iter().chain(block_locator_hashes).collect();
        // Add the genesis locator.
        block_locators.insert(0, (self.get_block_hash(0)?, None));

        Ok(BlockLocators::<N>::from(block_locators))
    }

    /// Check that the block locators are well formed.
    pub fn check_block_locators(&self, block_locators: &BlockLocators<N>) -> Result<bool> {
        // Check that the number of block_locators is less than the total MAXIMUM_BLOCK_LOCATORS.
        if block_locators.len() > MAXIMUM_BLOCK_LOCATORS as usize {
            return Ok(false);
        }

        let block_locators = &**block_locators;

        // Ensure the genesis block locator exists and is well-formed.
        let (expected_genesis_block_hash, expected_genesis_header) = match block_locators.get(&0) {
            Some((expected_genesis_block_hash, expected_genesis_header)) => (expected_genesis_block_hash, expected_genesis_header),
            None => return Ok(false),
        };
        if expected_genesis_block_hash != &N::genesis_block().hash() || expected_genesis_header.is_some() {
            return Ok(false);
        }

        let num_linear_block_headers = std::cmp::min(MAXIMUM_LINEAR_BLOCK_LOCATORS as usize, block_locators.len() - 1);
        let num_quadratic_block_headers = block_locators.len().saturating_sub(num_linear_block_headers + 1);

        // Check that the block headers are formed correctly (linear).
        let mut last_block_height = match block_locators.keys().max() {
            Some(height) => *height,
            None => return Ok(false),
        };

        for (block_height, (_block_hash, block_header)) in block_locators.iter().rev().take(num_linear_block_headers) {
            // Check that the block height is decrementing.
            match last_block_height == *block_height {
                true => last_block_height = block_height.saturating_sub(1),
                false => return Ok(false),
            }

            // Check that the block header is present.
            let block_header = match block_header {
                Some(header) => header,
                None => return Ok(false),
            };

            // Check the block height matches in the block header.
            if block_height != &block_header.height() {
                return Ok(false);
            }
        }

        // Check that the remaining block hashes are formed correctly (power of two).
        if block_locators.len() > MAXIMUM_LINEAR_BLOCK_LOCATORS as usize {
            // Iterate through all the quadratic ranged block locators excluding the genesis locator.
            let mut previous_block_height = u32::MAX;
            let mut accumulator = 1;

            for (block_height, (_block_hash, block_header)) in block_locators
                .iter()
                .rev()
                .skip(num_linear_block_headers + 1)
                .take(num_quadratic_block_headers - 1)
            {
                // Check that the block heights decrement by a power of two.
                if previous_block_height != u32::MAX && previous_block_height.saturating_sub(accumulator) != *block_height {
                    return Ok(false);
                }

                // Check that there is no block header.
                if block_header.is_some() {
                    return Ok(false);
                }

                previous_block_height = *block_height;
                accumulator *= 2;
            }
        }

        Ok(true)
    }

    /// Returns a block template based on the latest state of the ledger.
    pub fn get_block_template<R: Rng + CryptoRng>(
        &self,
        recipient: Address<N>,
        is_public: bool,
        transactions: &[Transaction<N>],
        rng: &mut R,
    ) -> Result<(BlockTemplate<N>, Record<N>)> {
        // Prepare the new block.
        let previous_block_hash = self.latest_block_hash();
        let block_height = self.latest_block_height().saturating_add(1);
<<<<<<< HEAD

        // Compute the block difficulty target.
        let previous_timestamp = self.latest_block_timestamp();
        let previous_difficulty_target = self.latest_block_difficulty_target();
=======
>>>>>>> 11679d4e

        // Ensure that the new timestamp is ahead of the previous timestamp.
        let block_timestamp = std::cmp::max(chrono::Utc::now().timestamp(), self.latest_block_timestamp().saturating_add(1));

        // Compute the block difficulty target.
        let difficulty_target = if N::NETWORK_ID == 2 && block_height <= snarkvm::dpc::testnet2::V12_UPGRADE_BLOCK_HEIGHT {
            Blocks::<N>::compute_difficulty_target(self.latest_block().header(), block_timestamp, block_height)
        } else if N::NETWORK_ID == 2 {
            let anchor_block_header = self.get_block_header(snarkvm::dpc::testnet2::V12_UPGRADE_BLOCK_HEIGHT)?;
            Blocks::<N>::compute_difficulty_target(&anchor_block_header, block_timestamp, block_height)
        } else {
            Blocks::<N>::compute_difficulty_target(N::genesis_block().header(), block_timestamp, block_height)
        };

        // Compute the cumulative weight.
        let cumulative_weight = self
            .latest_cumulative_weight()
            .saturating_add((u64::MAX / difficulty_target) as u128);

        // Construct the ledger root.
        let ledger_root = self.latest_ledger_root();
        // Craft a coinbase transaction.
        let amount = Block::<N>::block_reward(block_height);
        let (coinbase_transaction, coinbase_record) = Transaction::<N>::new_coinbase(recipient, amount, is_public, rng)?;
        // Filter the transactions to ensure they are new, and append the coinbase transaction.
        // TODO (howardwu): Improve the performance and design of this.
        let mut transactions: Vec<Transaction<N>> = transactions
            .iter()
            .filter(|transaction| {
                for serial_number in transaction.serial_numbers() {
                    if let Ok(true) = self.contains_serial_number(serial_number) {
                        trace!(
                            "Miner is filtering out transaction {} (serial_number {})",
                            transaction.transaction_id(),
                            serial_number
                        );
                        return false;
                    }
                }
                for commitment in transaction.commitments() {
                    if let Ok(true) = self.contains_commitment(commitment) {
                        trace!(
                            "Miner is filtering out transaction {} (commitment {})",
                            transaction.transaction_id(),
                            commitment
                        );
                        return false;
                    }
                }
                trace!("Miner is adding transaction {}", transaction.transaction_id());
                true
            })
            .cloned()
            .collect();
        transactions.push(coinbase_transaction);
        // Construct the new block transactions.
        let transactions = Transactions::from(&transactions)?;

        // Construct the block template.
        let template = BlockTemplate::new(
            previous_block_hash,
            block_height,
            block_timestamp,
            difficulty_target,
            cumulative_weight,
            ledger_root,
            transactions,
        );

        Ok((template, coinbase_record))
    }

    /// Mines a new block using the latest state of the given ledger.
    pub fn mine_next_block<R: Rng + CryptoRng>(
        &self,
        recipient: Address<N>,
        is_public: bool,
        transactions: &[Transaction<N>],
        terminator: &AtomicBool,
        rng: &mut R,
    ) -> Result<(Block<N>, Record<N>)> {
        let (template, coinbase_record) = self.get_block_template(recipient, is_public, transactions, rng)?;

        // Mine the next block.
        match Block::mine(template, terminator, rng) {
            Ok(block) => Ok((block, coinbase_record)),
            Err(error) => Err(anyhow!("Unable to mine the next block: {}", error)),
        }
    }

    /// Adds the given block as the next block in the ledger to storage.
    pub fn add_next_block(&self, block: &Block<N>) -> Result<()> {
        // If the storage is in read-only mode, this method cannot be called.
        if self.is_read_only() {
            return Err(anyhow!("Ledger is in read-only mode"));
        }

        // Ensure the block itself is valid.
        if !block.is_valid() {
            return Err(anyhow!("Block {} is invalid", block.height()));
        }

        // Retrieve the current block.
        let current_block = self.latest_block();

        // Ensure the block height increments by one.
        let block_height = block.height();
        if block_height != current_block.height() + 1 {
            return Err(anyhow!(
                "Block {} should have block height {}",
                block_height,
                current_block.height() + 1
            ));
        }

        // Ensure the previous block hash matches.
        if block.previous_block_hash() != current_block.hash() {
            return Err(anyhow!(
                "Block {} has an incorrect previous block hash in the canon chain",
                block_height
            ));
        }

        // Ensure the next block timestamp is within the declared time limit.
        let now = chrono::Utc::now().timestamp();
        if block.timestamp() > (now + N::ALEO_FUTURE_TIME_LIMIT_IN_SECS) {
            return Err(anyhow!("The given block timestamp exceeds the time limit"));
        }

        // Ensure the next block timestamp is after the current block timestamp.
        if block.timestamp() <= current_block.timestamp() {
            return Err(anyhow!("The given block timestamp is before the current timestamp"));
        }

        // Compute the expected difficulty target.
        let expected_difficulty_target = if N::NETWORK_ID == 2 && block_height <= snarkvm::dpc::testnet2::V12_UPGRADE_BLOCK_HEIGHT {
            Blocks::<N>::compute_difficulty_target(current_block.header(), block.timestamp(), block.height())
        } else if N::NETWORK_ID == 2 {
            let anchor_block_header = self.get_block_header(snarkvm::dpc::testnet2::V12_UPGRADE_BLOCK_HEIGHT)?;
            Blocks::<N>::compute_difficulty_target(&anchor_block_header, block.timestamp(), block.height())
        } else {
            Blocks::<N>::compute_difficulty_target(N::genesis_block().header(), block.timestamp(), block.height())
        };

        // Ensure the expected difficulty target is met.
        if block.difficulty_target() != expected_difficulty_target {
            return Err(anyhow!(
                "Block {} has an incorrect difficulty target. Found {}, but expected {}",
                block_height,
                block.difficulty_target(),
                expected_difficulty_target
            ));
        }

        // Ensure the expected cumulative weight is computed correctly.
        let expected_cumulative_weight = current_block
            .cumulative_weight()
            .saturating_add((u64::MAX / expected_difficulty_target) as u128);
        if block.cumulative_weight() != expected_cumulative_weight {
            return Err(anyhow!(
                "The given cumulative weight is incorrect. Found {}, but expected {}",
                block.cumulative_weight(),
                expected_cumulative_weight
            ));
        }

        // Ensure the block height does not already exist.
        if self.contains_block_height(block_height)? {
            return Err(anyhow!("Block {} already exists in the canon chain", block_height));
        }

        // Ensure the block hash does not already exist.
        if self.contains_block_hash(&block.hash())? {
            return Err(anyhow!("Block {} has a repeat block hash in the canon chain", block_height));
        }

        // Ensure the ledger root in the block matches the current ledger root.
        if block.previous_ledger_root() != self.latest_ledger_root() {
            return Err(anyhow!("Block {} declares an incorrect ledger root", block_height));
        }

        // Ensure the canon chain does not already contain the given serial numbers.
        for serial_number in block.serial_numbers() {
            if self.contains_serial_number(serial_number)? {
                return Err(anyhow!("Serial number {} already exists in the ledger", serial_number));
            }
        }

        // Ensure the canon chain does not already contain the given commitments.
        for commitment in block.commitments() {
            if self.contains_commitment(commitment)? {
                return Err(anyhow!("Commitment {} already exists in the ledger", commitment));
            }
        }

        // Ensure each transaction in the given block is new to the canon chain.
        for transaction in block.transactions().iter() {
            // Ensure the transactions in the given block do not already exist.
            if self.contains_transaction(&transaction.transaction_id())? {
                return Err(anyhow!(
                    "Transaction {} in block {} has a duplicate transaction in the ledger",
                    transaction.transaction_id(),
                    block_height
                ));
            }

            // Ensure the transaction in the block references a valid past or current ledger root.
            if !self.contains_ledger_root(&transaction.ledger_root())? {
                return Err(anyhow!(
                    "Transaction {} in block {} references non-existent ledger root {}",
                    transaction.transaction_id(),
                    block_height,
                    &transaction.ledger_root()
                ));
            }
        }

        // Acquire the map lock to ensure the following operations aren't interrupted by a shutdown.
        let _map_lock = self.map_lock.read();

        self.blocks.add_block(block)?;
        self.ledger_tree.write().add(&block.hash())?;
        self.ledger_roots.insert(&block.previous_ledger_root(), &block.height())?;
        self.latest_block_hashes_and_headers
            .write()
            .push((block.hash(), block.header().clone()));
        *self.latest_block_locators.write() = self.get_block_locators(block.height())?;
        *self.latest_block.write() = block.clone();

        // The map lock goes out of scope on its own.

        Ok(())
    }

    /// Reverts the ledger state back to the given block height, returning the removed blocks on success.
    pub fn revert_to_block_height(&self, block_height: u32) -> Result<Vec<Block<N>>> {
        // If the storage is in read-only mode, this method cannot be called.
        if self.is_read_only() {
            return Err(anyhow!("Ledger is in read-only mode"));
        }

        // Determine the number of blocks to remove.
        let latest_block_height = self.latest_block_height();
        let number_of_blocks = latest_block_height.saturating_sub(block_height);

        // Ensure the reverted block height is within a permitted range and well-formed.
        if block_height >= latest_block_height || number_of_blocks > N::ALEO_MAXIMUM_FORK_DEPTH || self.get_block(block_height).is_err() {
            return Err(anyhow!("Attempted to return to block height {}, which is invalid", block_height));
        }

        // Fetch the blocks to be removed. This ensures the blocks to be removed exist in the ledger,
        // and is used during the removal process to expedite the procedure.
        let start_block_height = latest_block_height.saturating_sub(number_of_blocks);
        let blocks: BTreeMap<u32, Block<N>> = self
            .get_blocks(start_block_height, latest_block_height)?
            .iter()
            .map(|block| (block.height(), block.clone()))
            .collect();

        // Acquire the map lock to ensure the following operations aren't interrupted by a shutdown.
        let _map_lock = self.map_lock.read();

        // Process the block removals.
        let mut current_block_height = latest_block_height;
        let mut current_block = blocks.get(&current_block_height);
        while current_block_height > block_height {
            match current_block {
                Some(block) => {
                    // Update the internal storage state of the ledger.
                    self.blocks.remove_block(current_block_height)?;
                    self.ledger_roots.remove(&block.previous_ledger_root())?;
                    // Decrement the current block height, and update the current block.
                    current_block_height = current_block_height.saturating_sub(1);
                    current_block = blocks.get(&current_block_height);
                }
                None => match self.try_fixing_inconsistent_state() {
                    Ok(block_height) => {
                        current_block_height = block_height;
                        break;
                    }
                    Err(error) => return Err(error),
                },
            }
        }

        // Update the latest block.
        *self.latest_block.write() = self.get_block(current_block_height)?;
        // Regenerate the latest ledger state.
        self.regenerate_latest_ledger_state()?;
        // Regenerate the ledger tree.
        self.regenerate_ledger_tree()?;

        // The map lock goes out of scope on its own.

        // Return the removed blocks, in increasing order (i.e. 1, 2, 3...).
        Ok(blocks.values().skip(1).cloned().collect())
    }

    ///
    /// Returns a ledger proof for the given commitment.
    ///
    pub fn get_ledger_inclusion_proof(&self, commitment: N::Commitment) -> Result<LedgerProof<N>> {
        // TODO (raychu86): Add getter functions.
        let commitment_transition_id = match self.blocks.transactions.commitments.get(&commitment)? {
            Some(transition_id) => transition_id,
            None => return Err(anyhow!("commitment {} missing from commitments map", commitment)),
        };

        let transaction_id = match self.blocks.transactions.transitions.get(&commitment_transition_id)? {
            Some((transaction_id, _, _)) => transaction_id,
            None => return Err(anyhow!("transition id {} missing from transactions map", commitment_transition_id)),
        };

        let transaction = self.get_transaction(&transaction_id)?;

        let block_hash = match self.blocks.transactions.transactions.get(&transaction_id)? {
            Some((_, _, metadata)) => metadata.block_hash,
            None => return Err(anyhow!("transaction id {} missing from transactions map", transaction_id)),
        };

        let block_header = match self.blocks.block_headers.get(&block_hash)? {
            Some(block_header) => block_header,
            None => return Err(anyhow!("Block {} missing from block headers map", block_hash)),
        };

        // Generate the local proof for the commitment.
        let local_proof = transaction.to_local_proof(commitment)?;

        let transaction_id = local_proof.transaction_id();
        let transactions = self.get_block_transactions(block_header.height())?;

        // Compute the transactions inclusion proof.
        let transactions_inclusion_proof = {
            // TODO (howardwu): Optimize this operation.
            let index = transactions
                .transaction_ids()
                .enumerate()
                .filter_map(|(index, id)| match id == transaction_id {
                    true => Some(index),
                    false => None,
                })
                .collect::<Vec<_>>();
            assert_eq!(1, index.len()); // TODO (howardwu): Clean this up with a proper error handler.
            transactions.to_transactions_inclusion_proof(index[0], transaction_id)?
        };

        // Compute the block header inclusion proof.
        let transactions_root = transactions.transactions_root();
        let block_header_inclusion_proof = block_header.to_header_inclusion_proof(1, transactions_root)?;
        let block_header_root = block_header.to_header_root()?;

        // Determine the previous block hash.
        let previous_block_hash = self.get_previous_block_hash(self.get_block_height(&block_hash)?)?;

        // Generate the record proof.
        let record_proof = RecordProof::new(
            block_hash,
            previous_block_hash,
            block_header_root,
            block_header_inclusion_proof,
            transactions_root,
            transactions_inclusion_proof,
            local_proof,
        )?;

        // Generate the ledger root inclusion proof.
        let ledger_root = self.ledger_tree.read().root();
        let ledger_root_inclusion_proof = self.ledger_tree.read().to_ledger_inclusion_proof(&block_hash)?;

        LedgerProof::new(ledger_root, ledger_root_inclusion_proof, record_proof)
    }

    /// Updates the latest block hashes and block headers.
    fn regenerate_latest_ledger_state(&self) -> Result<()> {
        // Compute the start block height and end block height (inclusive).
        let end_block_height = self.latest_block_height();
        let start_block_height = end_block_height.saturating_sub(MAXIMUM_LINEAR_BLOCK_LOCATORS - 1);

        // Retrieve the latest block hashes and block headers.
        let block_hashes = self.get_block_hashes(start_block_height, end_block_height)?;
        let block_headers = self.get_block_headers(start_block_height, end_block_height)?;
        assert_eq!(block_hashes.len(), block_headers.len());

        {
            // Acquire the write lock for the latest block hashes and block headers.
            let mut latest_block_hashes_and_headers = self.latest_block_hashes_and_headers.write();

            // Upon success, clear the latest block hashes and block headers.
            latest_block_hashes_and_headers.clear();

            // Add the latest block hashes and block headers.
            for (block_hash, block_header) in block_hashes.into_iter().zip_eq(block_headers) {
                latest_block_hashes_and_headers.push((block_hash, block_header));
            }
        }

        *self.latest_block_locators.write() = self.get_block_locators(end_block_height)?;

        Ok(())
    }

    // TODO (raychu86): Make this more efficient.
    /// Updates the ledger tree.
    fn regenerate_ledger_tree(&self) -> Result<()> {
        // Acquire the ledger tree write lock.
        let mut ledger_tree = self.ledger_tree.write();

        // Retrieve all of the block hashes.
        let mut block_hashes = Vec::with_capacity(self.latest_block_height() as usize);
        for height in 0..=self.latest_block_height() {
            block_hashes.push(self.get_block_hash(height)?);
        }

        // Add the block hashes to create the new ledger tree.
        let mut new_ledger_tree = LedgerTree::<N>::new()?;
        new_ledger_tree.add_all(&block_hashes)?;

        // Update the current ledger tree with the current state.
        *ledger_tree = new_ledger_tree;

        Ok(())
    }

    /// Initializes a heartbeat to keep the ledger reader in sync, with the given starting block height.
    fn initialize_reader_heartbeat(self: &Arc<Self>, starting_block_height: u32) -> Result<JoinHandle<()>> {
        // If the storage is *not* in read-only mode, this method cannot be called.
        if !self.is_read_only() {
            return Err(anyhow!("Ledger must be read-only to initialize a reader heartbeat"));
        }

        let ledger = self.clone();
        Ok(thread::spawn(move || {
            let last_seen_block_height = ledger.read_only.1.clone();
            ledger.read_only.1.store(starting_block_height, Ordering::SeqCst);

            loop {
                // Refresh the ledger storage state.
                if ledger.ledger_roots.refresh() {
                    // After catching up the reader, determine the latest block height.
                    if let Some(latest_block_height) = ledger.blocks.block_heights.keys().max() {
                        let current_block_height = last_seen_block_height.load(Ordering::SeqCst);
                        trace!(
                            "[Read-Only] Updating ledger state from block {} to {}",
                            current_block_height,
                            latest_block_height
                        );

                        // Update the latest block.
                        match ledger.get_block(latest_block_height) {
                            Ok(block) => *ledger.latest_block.write() = block,
                            Err(error) => warn!("[Read-Only] {}", error),
                        };
                        // Regenerate the ledger tree.
                        if let Err(error) = ledger.regenerate_ledger_tree() {
                            warn!("[Read-Only] {}", error);
                        };
                        // Regenerate the latest ledger state.
                        if let Err(error) = ledger.regenerate_latest_ledger_state() {
                            warn!("[Read-Only] {}", error);
                        };
                        // Update the last seen block height.
                        last_seen_block_height.store(latest_block_height, Ordering::SeqCst);
                    }
                }
                thread::sleep(std::time::Duration::from_secs(6));
            }
        }))
    }

    /// Attempts to automatically resolve inconsistent ledger state.
    fn try_fixing_inconsistent_state(&self) -> Result<u32> {
        // If the storage is in read-only mode, this method cannot be called.
        if self.is_read_only() {
            return Err(anyhow!("Ledger must be writable to fix inconsistent state"));
        }

        // Determine the latest block height.
        match (self.ledger_roots.values().max(), self.blocks.block_heights.keys().max()) {
            (Some(latest_block_height_0), Some(latest_block_height_1)) => match latest_block_height_0 == latest_block_height_1 {
                true => Ok(latest_block_height_0),
                false => {
                    // Attempt to resolve the inconsistent state.
                    if latest_block_height_0 > latest_block_height_1 {
                        debug!("Attempting to automatically resolve inconsistent ledger state");
                        // Set the starting block height as the height of the ledger roots block height.
                        let mut current_block_height = latest_block_height_0;

                        // Decrement down to the block height stored in the block heights map.
                        while current_block_height > latest_block_height_1 {
                            // Find the corresponding ledger root that was not removed.
                            let mut candidate_ledger_root = None;
                            // Attempt to find the previous ledger root corresponding to the current block height.
                            for (previous_ledger_root, block_height) in self.ledger_roots.iter() {
                                // If found, set the previous ledger root, and break.
                                if block_height == current_block_height {
                                    candidate_ledger_root = Some(previous_ledger_root);
                                    break;
                                }
                            }

                            // Update the internal state of the ledger roots, if a candidate was found.
                            if let Some(previous_ledger_root) = candidate_ledger_root {
                                self.ledger_roots.remove(&previous_ledger_root)?;
                                current_block_height = current_block_height.saturating_sub(1);
                            } else {
                                return Err(anyhow!(
                                    "Loaded a ledger with inconsistent state ({} != {}) (failed to automatically resolve)",
                                    current_block_height,
                                    latest_block_height_1
                                ));
                            }
                        }

                        // If this is reached, the inconsistency was automatically resolved,
                        // proceed to return the new block height and continue on.
                        debug!("Successfully resolved inconsistent ledger state");
                        Ok(current_block_height)
                    } else {
                        Err(anyhow!(
                            "Loaded a ledger with inconsistent state ({} != {}) (unable to automatically resolve)",
                            latest_block_height_0,
                            latest_block_height_1
                        ))
                    }
                }
            },
            (None, None) => Ok(0u32),
            _ => Err(anyhow!("Ledger storage state is inconsistent")),
        }
    }

    /// Attempts to revert from the latest block height to the given revert block height.
    fn clear_incompatible_blocks(&self, latest_block_height: u32, revert_block_height: u32) -> Result<u32> {
        // Acquire the map lock to ensure the following operations aren't interrupted by a shutdown.
        let _map_lock = self.map_lock.read();

        // Process the block removals.
        let mut current_block_height = latest_block_height;
        while current_block_height > revert_block_height {
            // Update the internal storage state of the ledger.
            // Ensure the block height is not the genesis block.
            if current_block_height == 0 {
                break;
            }

            // Retrieve the block hash.
            let block_hash = match self.blocks.block_heights.get(&current_block_height)? {
                Some(block_hash) => block_hash,
                None => {
                    warn!("Block {} missing from block heights map", current_block_height);
                    break;
                }
            };
            // Retrieve the block transaction IDs.
            let transaction_ids = match self.blocks.block_transactions.get(&block_hash)? {
                Some(transaction_ids) => transaction_ids,
                None => {
                    warn!("Block {} missing from block transactions map", block_hash);
                    break;
                }
            };

            // Remove the block height.
            self.blocks.block_heights.remove(&current_block_height)?;
            // Remove the block header.
            self.blocks.block_headers.remove(&block_hash)?;
            // Remove the block transactions.
            self.blocks.block_transactions.remove(&block_hash)?;
            // Remove the transactions.
            for transaction_ids in transaction_ids.iter() {
                self.blocks.transactions.remove_transaction(transaction_ids)?;
            }

            // Remove the ledger root corresponding to the current block height.
            let remove_ledger_root = self
                .ledger_roots
                .iter()
                .filter(|(_, block_height)| current_block_height == *block_height)
                .collect::<Vec<_>>();
            for (ledger_root, _) in remove_ledger_root {
                self.ledger_roots.remove(&ledger_root)?;
            }

            // Decrement the current block height, and update the current block.
            current_block_height = current_block_height.saturating_sub(1);
        }
        Ok(current_block_height)
    }

    /// Gracefully shuts down the ledger state.
    // FIXME: currently only obtains the lock that is used to ensure that map operations
    // can't be interrupted by a shutdown; the real solution is to use batch writes in
    // rocksdb.
    pub fn shut_down(&self) -> Arc<RwLock<()>> {
        self.map_lock.clone()
    }
}

#[derive(Clone, Debug)]
struct BlockState<N: Network> {
    block_heights: DataMap<u32, N::BlockHash>,
    block_headers: DataMap<N::BlockHash, BlockHeader<N>>,
    block_transactions: DataMap<N::BlockHash, Vec<N::TransactionID>>,
    transactions: TransactionState<N>,
}

impl<N: Network> BlockState<N> {
    /// Initializes a new instance of `BlockState`.
    fn open<S: Storage>(storage: S) -> Result<Self> {
        Ok(Self {
            block_heights: storage.open_map(MapId::BlockHeights)?,
            block_headers: storage.open_map(MapId::BlockHeaders)?,
            block_transactions: storage.open_map(MapId::BlockTransactions)?,
            transactions: TransactionState::open(storage)?,
        })
    }

    /// Returns `true` if the given block height exists in storage.
    fn contains_block_height(&self, block_height: u32) -> Result<bool> {
        self.block_heights.contains_key(&block_height)
    }

    /// Returns `true` if the given block hash exists in storage.
    fn contains_block_hash(&self, block_hash: &N::BlockHash) -> Result<bool> {
        self.block_headers.contains_key(block_hash)
    }

    /// Returns `true` if the given transaction ID exists in storage.
    fn contains_transaction(&self, transaction_id: &N::TransactionID) -> Result<bool> {
        self.transactions.contains_transaction(transaction_id)
    }

    /// Returns `true` if the given serial number exists in storage.
    fn contains_serial_number(&self, serial_number: &N::SerialNumber) -> Result<bool> {
        self.transactions.contains_serial_number(serial_number)
    }

    /// Returns `true` if the given commitment exists in storage.
    fn contains_commitment(&self, commitment: &N::Commitment) -> Result<bool> {
        self.transactions.contains_commitment(commitment)
    }

    /// Returns the record ciphertext for a given commitment.
    fn get_ciphertext(&self, commitment: &N::Commitment) -> Result<N::RecordCiphertext> {
        self.transactions.get_ciphertext(commitment)
    }

    /// Returns the transition for a given transition ID.
    fn get_transition(&self, transition_id: &N::TransitionID) -> Result<Transition<N>> {
        self.transactions.get_transition(transition_id)
    }

    /// Returns the transaction for a given transaction ID.
    fn get_transaction(&self, transaction_id: &N::TransactionID) -> Result<Transaction<N>> {
        self.transactions.get_transaction(transaction_id)
    }

    /// Returns the transaction metadata for a given transaction ID.
    fn get_transaction_metadata(&self, transaction_id: &N::TransactionID) -> Result<Metadata<N>> {
        self.transactions.get_transaction_metadata(transaction_id)
    }

    /// Returns the cumulative weight up to a given block height (inclusive) for the canonical chain.
    fn get_cumulative_weight(&self, block_height: u32) -> Result<u128> {
        Ok(self.get_block_header(block_height)?.cumulative_weight())
    }

    /// Returns the block height for the given block hash.
    fn get_block_height(&self, block_hash: &N::BlockHash) -> Result<u32> {
        match self.block_headers.get(block_hash)? {
            Some(block_header) => Ok(block_header.height()),
            None => return Err(anyhow!("Block {} missing from block headers map", block_hash)),
        }
    }

    /// Returns the block hash for the given block height.
    fn get_block_hash(&self, block_height: u32) -> Result<N::BlockHash> {
        self.get_previous_block_hash(block_height + 1)
    }

    /// Returns the block hashes from the given `start_block_height` to `end_block_height` (inclusive).
    fn get_block_hashes(&self, start_block_height: u32, end_block_height: u32) -> Result<Vec<N::BlockHash>> {
        // Ensure the starting block height is less than the ending block height.
        if start_block_height > end_block_height {
            return Err(anyhow!("Invalid starting and ending block heights"));
        }

        (start_block_height..=end_block_height)
            .into_iter()
            .map(|height| self.get_block_hash(height))
            .collect()
    }

    /// Returns the previous block hash for the given block height.
    fn get_previous_block_hash(&self, block_height: u32) -> Result<N::BlockHash> {
        match block_height == 0 {
            true => Ok(N::genesis_block().previous_block_hash()),
            false => match self.block_heights.get(&(block_height - 1))? {
                Some(block_hash) => Ok(block_hash),
                None => return Err(anyhow!("Block {} missing in block heights map", block_height - 1)),
            },
        }
    }

    /// Returns the block header for the given block height.
    fn get_block_header(&self, block_height: u32) -> Result<BlockHeader<N>> {
        // Retrieve the block hash.
        let block_hash = self.get_block_hash(block_height)?;

        match self.block_headers.get(&block_hash)? {
            Some(block_header) => Ok(block_header),
            None => return Err(anyhow!("Block {} missing from block headers map", block_hash)),
        }
    }

    /// Returns the block headers from the given `start_block_height` to `end_block_height` (inclusive).
    fn get_block_headers(&self, start_block_height: u32, end_block_height: u32) -> Result<Vec<BlockHeader<N>>> {
        // Ensure the starting block height is less than the ending block height.
        if start_block_height > end_block_height {
            return Err(anyhow!("Invalid starting and ending block heights"));
        }

        (start_block_height..=end_block_height)
            .into_par_iter()
            .map(|height| self.get_block_header(height))
            .collect()
    }

    /// Returns the number of all block headers belonging to canonical blocks.
    pub fn get_block_header_count(&self) -> Result<u32> {
        let block_hashes = self.block_heights.values().collect::<HashSet<_>>();

        let count = self.block_headers.keys().filter(|hash| block_hashes.contains(hash)).count();

        Ok(count as u32)
    }

    /// Returns the transactions from the block of the given block height.
    fn get_block_transactions(&self, block_height: u32) -> Result<Transactions<N>> {
        // Retrieve the block hash.
        let block_hash = self.get_block_hash(block_height)?;

        // Retrieve the block transaction IDs.
        let transaction_ids = match self.block_transactions.get(&block_hash)? {
            Some(transaction_ids) => transaction_ids,
            None => return Err(anyhow!("Block {} missing from block transactions map", block_hash)),
        };

        // Retrieve the block transactions.
        let transactions = {
            let mut transactions = Vec::with_capacity(transaction_ids.len());
            for transaction_id in transaction_ids.iter() {
                transactions.push(self.transactions.get_transaction(transaction_id)?)
            }
            Transactions::from(&transactions)?
        };

        Ok(transactions)
    }

    /// Returns the block for a given block height.
    fn get_block(&self, block_height: u32) -> Result<Block<N>> {
        // Retrieve the previous block hash.
        let previous_block_hash = self.get_previous_block_hash(block_height)?;
        // Retrieve the block header.
        let block_header = self.get_block_header(block_height)?;
        // Retrieve the block transactions.
        let transactions = self.get_block_transactions(block_height)?;

        Ok(Block::from(previous_block_hash, block_header, transactions)?)
    }

    /// Returns the blocks from the given `start_block_height` to `end_block_height` (inclusive).
    fn get_blocks(&self, start_block_height: u32, end_block_height: u32) -> Result<Vec<Block<N>>> {
        // Ensure the starting block height is less than the ending block height.
        if start_block_height > end_block_height {
            return Err(anyhow!("Invalid starting and ending block heights"));
        }

        (start_block_height..=end_block_height)
            .into_par_iter()
            .map(|height| self.get_block(height))
            .collect()
    }

    /// Returns the ledger root in the block header of the given block height.
    fn get_previous_ledger_root(&self, block_height: u32) -> Result<N::LedgerRoot> {
        // Retrieve the block header.
        let block_header = self.get_block_header(block_height)?;
        // Return the ledger root in the block header.
        Ok(block_header.previous_ledger_root())
    }

    /// Adds the given block to storage.
    fn add_block(&self, block: &Block<N>) -> Result<()> {
        // Ensure the block does not exist.
        let block_height = block.height();
        if self.block_heights.contains_key(&block_height)? {
            Err(anyhow!("Block {} already exists in storage", block_height))
        } else {
            let block_hash = block.hash();
            let block_header = block.header();
            let transactions = block.transactions();
            let transaction_ids = transactions.transaction_ids().collect::<Vec<_>>();

            // Insert the block height.
            self.block_heights.insert(&block_height, &block_hash)?;
            // Insert the block header.
            self.block_headers.insert(&block_hash, block_header)?;
            // Insert the block transactions.
            self.block_transactions.insert(&block_hash, &transaction_ids)?;
            // Insert the transactions.
            for (index, transaction) in transactions.iter().enumerate() {
                let metadata = Metadata::<N>::new(block_height, block_hash, block.timestamp(), index as u16);
                self.transactions.add_transaction(transaction, metadata)?;
            }

            Ok(())
        }
    }

    /// Removes the given block height from storage.
    fn remove_block(&self, block_height: u32) -> Result<()> {
        // Ensure the block height is not the genesis block.
        if block_height == 0 {
            Err(anyhow!("Block {} cannot be removed from storage", block_height))
        }
        // Remove the block at the given block height.
        else {
            // Retrieve the block hash.
            let block_hash = match self.block_heights.get(&block_height)? {
                Some(block_hash) => block_hash,
                None => return Err(anyhow!("Block {} missing from block heights map", block_height)),
            };

            // Retrieve the block header.
            let block_header = match self.block_headers.get(&block_hash)? {
                Some(block_header) => block_header,
                None => return Err(anyhow!("Block {} missing from block headers map", block_hash)),
            };
            // Retrieve the block transaction IDs.
            let transaction_ids = match self.block_transactions.get(&block_hash)? {
                Some(transaction_ids) => transaction_ids,
                None => return Err(anyhow!("Block {} missing from block transactions map", block_hash)),
            };

            // Retrieve the block height.
            let block_height = block_header.height();

            // Remove the block height.
            self.block_heights.remove(&block_height)?;
            // Remove the block header.
            self.block_headers.remove(&block_hash)?;
            // Remove the block transactions.
            self.block_transactions.remove(&block_hash)?;
            // Remove the transactions.
            for transaction_ids in transaction_ids.iter() {
                self.transactions.remove_transaction(transaction_ids)?;
            }

            Ok(())
        }
    }
}

#[derive(Clone, Debug)]
#[allow(clippy::type_complexity)]
struct TransactionState<N: Network> {
    transactions: DataMap<N::TransactionID, (N::LedgerRoot, Vec<N::TransitionID>, Metadata<N>)>,
    transitions: DataMap<N::TransitionID, (N::TransactionID, u8, Transition<N>)>,
    serial_numbers: DataMap<N::SerialNumber, N::TransitionID>,
    commitments: DataMap<N::Commitment, N::TransitionID>,
}

impl<N: Network> TransactionState<N> {
    /// Initializes a new instance of `TransactionState`.
    fn open<S: Storage>(storage: S) -> Result<Self> {
        Ok(Self {
            transactions: storage.open_map(MapId::Transactions)?,
            transitions: storage.open_map(MapId::Transitions)?,
            serial_numbers: storage.open_map(MapId::SerialNumbers)?,
            commitments: storage.open_map(MapId::Commitments)?,
        })
    }

    /// Returns `true` if the given transaction ID exists in storage.
    fn contains_transaction(&self, transaction_id: &N::TransactionID) -> Result<bool> {
        self.transactions.contains_key(transaction_id)
    }

    /// Returns `true` if the given serial number exists in storage.
    fn contains_serial_number(&self, serial_number: &N::SerialNumber) -> Result<bool> {
        self.serial_numbers.contains_key(serial_number)
    }

    /// Returns `true` if the given commitment exists in storage.
    fn contains_commitment(&self, commitment: &N::Commitment) -> Result<bool> {
        self.commitments.contains_key(commitment)
    }

    /// Returns the record ciphertext for a given commitment.
    fn get_ciphertext(&self, commitment: &N::Commitment) -> Result<N::RecordCiphertext> {
        // Retrieve the transition ID.
        let transition_id = match self.commitments.get(commitment)? {
            Some(transition_id) => transition_id,
            None => return Err(anyhow!("Commitment {} does not exist in storage", commitment)),
        };

        // Retrieve the transition.
        let transition = match self.transitions.get(&transition_id)? {
            Some((_, _, transition)) => transition,
            None => return Err(anyhow!("Transition {} does not exist in storage", transition_id)),
        };

        // Retrieve the ciphertext.
        for (candidate_commitment, candidate_ciphertext) in transition.commitments().zip_eq(transition.ciphertexts()) {
            if candidate_commitment == commitment {
                return Ok(candidate_ciphertext.clone());
            }
        }

        Err(anyhow!("Commitment {} is missing in storage", commitment))
    }

    /// Returns the transition for a given transition ID.
    fn get_transition(&self, transition_id: &N::TransitionID) -> Result<Transition<N>> {
        match self.transitions.get(transition_id)? {
            Some((_, _, transition)) => Ok(transition),
            None => return Err(anyhow!("Transition {} does not exist in storage", transition_id)),
        }
    }

    /// Returns the transaction for a given transaction ID.
    fn get_transaction(&self, transaction_id: &N::TransactionID) -> Result<Transaction<N>> {
        // Retrieve the transition IDs.
        let (ledger_root, transition_ids) = match self.transactions.get(transaction_id)? {
            Some((ledger_root, transition_ids, _)) => (ledger_root, transition_ids),
            None => return Err(anyhow!("Transaction {} does not exist in storage", transaction_id)),
        };

        // Retrieve the transitions.
        let mut transitions = Vec::with_capacity(transition_ids.len());
        for transition_id in transition_ids.iter() {
            match self.transitions.get(transition_id)? {
                Some((_, _, transition)) => transitions.push(transition),
                None => return Err(anyhow!("Transition {} missing in storage", transition_id)),
            };
        }

        Transaction::from(*N::inner_circuit_id(), ledger_root, transitions)
    }

    /// Returns the transaction metadata for a given transaction ID.
    fn get_transaction_metadata(&self, transaction_id: &N::TransactionID) -> Result<Metadata<N>> {
        // Retrieve the metadata from the transactions map.
        match self.transactions.get(transaction_id)? {
            Some((_, _, metadata)) => Ok(metadata),
            None => Err(anyhow!("Transaction {} does not exist in storage", transaction_id)),
        }
    }

    /// Adds the given transaction to storage.
    fn add_transaction(&self, transaction: &Transaction<N>, metadata: Metadata<N>) -> Result<()> {
        // Ensure the transaction does not exist.
        let transaction_id = transaction.transaction_id();
        if self.transactions.contains_key(&transaction_id)? {
            Err(anyhow!("Transaction {} already exists in storage", transaction_id))
        } else {
            let transition_ids = transaction.transition_ids().collect();
            let transitions = transaction.transitions();
            let ledger_root = transaction.ledger_root();

            // Insert the transaction ID.
            self.transactions
                .insert(&transaction_id, &(ledger_root, transition_ids, metadata))?;

            for (i, transition) in transitions.iter().enumerate() {
                let transition_id = transition.transition_id();

                // Insert the transition.
                self.transitions
                    .insert(&transition_id, &(transaction_id, i as u8, transition.clone()))?;

                // Insert the serial numbers.
                for serial_number in transition.serial_numbers() {
                    self.serial_numbers.insert(serial_number, &transition_id)?;
                }
                // Insert the commitments.
                for commitment in transition.commitments() {
                    self.commitments.insert(commitment, &transition_id)?;
                }
            }
            Ok(())
        }
    }

    /// Removes the given transaction ID from storage.
    fn remove_transaction(&self, transaction_id: &N::TransactionID) -> Result<()> {
        // Retrieve the transition IDs from the transaction.
        let transition_ids = match self.transactions.get(transaction_id)? {
            Some((_, transition_ids, _)) => transition_ids,
            None => return Err(anyhow!("Transaction {} does not exist in storage", transaction_id)),
        };

        // Remove the transaction entry.
        self.transactions.remove(transaction_id)?;

        for (_, transition_id) in transition_ids.iter().enumerate() {
            // Retrieve the transition from the transition ID.
            let transition = match self.transitions.get(transition_id)? {
                Some((_, _, transition)) => transition,
                None => return Err(anyhow!("Transition {} missing from transitions map", transition_id)),
            };

            // Remove the transition.
            self.transitions.remove(transition_id)?;

            // Remove the serial numbers.
            for serial_number in transition.serial_numbers() {
                self.serial_numbers.remove(serial_number)?;
            }
            // Remove the commitments.
            for commitment in transition.commitments() {
                self.commitments.remove(commitment)?;
            }
        }
        Ok(())
    }
}<|MERGE_RESOLUTION|>--- conflicted
+++ resolved
@@ -604,13 +604,6 @@
         // Prepare the new block.
         let previous_block_hash = self.latest_block_hash();
         let block_height = self.latest_block_height().saturating_add(1);
-<<<<<<< HEAD
-
-        // Compute the block difficulty target.
-        let previous_timestamp = self.latest_block_timestamp();
-        let previous_difficulty_target = self.latest_block_difficulty_target();
-=======
->>>>>>> 11679d4e
 
         // Ensure that the new timestamp is ahead of the previous timestamp.
         let block_timestamp = std::cmp::max(chrono::Utc::now().timestamp(), self.latest_block_timestamp().saturating_add(1));
