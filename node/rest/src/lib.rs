// Copyright (C) 2019-2023 Aleo Systems Inc.
// This file is part of the snarkOS library.

// Licensed under the Apache License, Version 2.0 (the "License");
// you may not use this file except in compliance with the License.
// You may obtain a copy of the License at:
// http://www.apache.org/licenses/LICENSE-2.0

// Unless required by applicable law or agreed to in writing, software
// distributed under the License is distributed on an "AS IS" BASIS,
// WITHOUT WARRANTIES OR CONDITIONS OF ANY KIND, either express or implied.
// See the License for the specific language governing permissions and
// limitations under the License.

#![forbid(unsafe_code)]

#[macro_use]
extern crate tracing;

mod helpers;
pub use helpers::*;

mod routes;

use snarkos_node_consensus::Consensus;
use snarkos_node_router::{
    messages::{Message, UnconfirmedTransaction},
    Routing,
};
use snarkvm::{
    console::{program::ProgramID, types::Field},
    ledger::narwhal::Data,
    prelude::{cfg_into_iter, store::ConsensusStorage, Ledger, Network},
};

use anyhow::Result;
use axum::{
    body::Body,
    extract::{ConnectInfo, DefaultBodyLimit, Path, Query, State},
    http::{header::CONTENT_TYPE, Method, Request, StatusCode},
    middleware,
    middleware::Next,
    response::Response,
    routing::{get, post},
    Json,
};
use axum_extra::response::ErasedJson;
use parking_lot::Mutex;
use std::{net::SocketAddr, sync::Arc};
use tokio::{net::TcpListener, task::JoinHandle};
use tower_governor::{governor::GovernorConfigBuilder, GovernorLayer};
use tower_http::{
    cors::{Any, CorsLayer},
    trace::TraceLayer,
};

/// A REST API server for the ledger.
#[derive(Clone)]
pub struct Rest<N: Network, C: ConsensusStorage<N>, R: Routing<N>> {
    /// The consensus module.
    consensus: Option<Consensus<N>>,
    /// The ledger.
    ledger: Ledger<N, C>,
    /// The node (routing).
    routing: Arc<R>,
    /// The server handles.
    handles: Arc<Mutex<Vec<JoinHandle<()>>>>,
}

impl<N: Network, C: 'static + ConsensusStorage<N>, R: Routing<N>> Rest<N, C, R> {
    /// Initializes a new instance of the server.
    pub async fn start(
        rest_ip: SocketAddr,
        rest_rps: u32,
        consensus: Option<Consensus<N>>,
        ledger: Ledger<N, C>,
        routing: Arc<R>,
    ) -> Result<Self> {
        // Initialize the server.
        let mut server = Self { consensus, ledger, routing, handles: Default::default() };
        // Spawn the server.
        server.spawn_server(rest_ip, rest_rps).await;
        // Return the server.
        Ok(server)
    }
}

impl<N: Network, C: ConsensusStorage<N>, R: Routing<N>> Rest<N, C, R> {
    /// Returns the ledger.
    pub const fn ledger(&self) -> &Ledger<N, C> {
        &self.ledger
    }

    /// Returns the handles.
    pub const fn handles(&self) -> &Arc<Mutex<Vec<JoinHandle<()>>>> {
        &self.handles
    }
}

impl<N: Network, C: ConsensusStorage<N>, R: Routing<N>> Rest<N, C, R> {
    async fn spawn_server(&mut self, rest_ip: SocketAddr, rest_rps: u32) {
        let cors = CorsLayer::new()
            .allow_origin(Any)
            .allow_methods([Method::GET, Method::POST, Method::OPTIONS])
            .allow_headers([CONTENT_TYPE]);

        // Log the REST rate limit per IP.
        debug!("REST rate limit per IP - {rest_rps} RPS");

        // Prepare the rate limiting setup.
        let governor_config = Box::new(
            GovernorConfigBuilder::default()
                .per_second(1)
                .burst_size(rest_rps)
                .error_handler(|error| Response::new(error.to_string().into()))
                .finish()
                .expect("Couldn't set up rate limiting for the REST server!"),
        );

        // Get the network being used.
        let network = match N::ID {
            snarkvm::console::network::MainnetV0::ID => "mainnet",
            snarkvm::console::network::TestnetV0::ID => "testnet",
            _ => "mainnet",
        };

        let router = {
            axum::Router::new()

            // All the endpoints before the call to `route_layer` are protected with JWT auth.
            .route(&format!("/{network}/node/address"), get(Self::get_node_address))
            .route_layer(middleware::from_fn(auth_middleware))

            // ----------------- DEPRECATED ROUTES -----------------
            // The following `GET ../latest/..` routes will be removed before mainnet.
            // Please refer to the recommended routes for each endpoint:

            // Deprecated: use `/<network>/block/height/latest` instead.
            .route(&format!("/{network}/latest/height"), get(Self::latest_height))
            // Deprecated: use `/<network>/block/hash/latest` instead.
            .route(&format!("/{network}/latest/hash"), get(Self::latest_hash))
            // Deprecated: use `/<network>/latest/block/height` instead.
            .route(&format!("/{network}/latest/block"), get(Self::latest_block))
            // Deprecated: use `/<network>/stateRoot/latest` instead.
            .route(&format!("/{network}/latest/stateRoot"), get(Self::latest_state_root))
            // Deprecated: use `/<network>/committee/latest` instead.
            .route(&format!("/{network}/latest/committee"), get(Self::latest_committee))
            // ------------------------------------------------------

            // GET ../block/..
            .route(&format!("/{network}/block/height/latest"), get(Self::get_block_height_latest))
            .route(&format!("/{network}/block/hash/latest"), get(Self::get_block_hash_latest))
            .route(&format!("/{network}/block/latest"), get(Self::get_block_latest))
            .route(&format!("/{network}/block/:height_or_hash"), get(Self::get_block))
            // The path param here is actually only the height, but the name must match the route
            // above, otherwise there'll be a conflict at runtime.
            .route(&format!("/{network}/block/:height_or_hash/transactions"), get(Self::get_block_transactions))

            // GET and POST ../transaction/..
            .route(&format!("/{network}/transaction/:id"), get(Self::get_transaction))
            .route(&format!("/{network}/transaction/confirmed/:id"), get(Self::get_confirmed_transaction))
            .route(&format!("/{network}/transaction/broadcast"), post(Self::transaction_broadcast))

            // POST ../solution/broadcast
            .route(&format!("/{network}/solution/broadcast"), post(Self::solution_broadcast))

            // GET ../find/..
            .route(&format!("/{network}/find/blockHash/:tx_id"), get(Self::find_block_hash))
            .route(&format!("/{network}/find/blockHeight/:state_root"), get(Self::find_block_height_from_state_root))
            .route(&format!("/{network}/find/transactionID/deployment/:program_id"), get(Self::find_transaction_id_from_program_id))
            .route(&format!("/{network}/find/transactionID/:transition_id"), get(Self::find_transaction_id_from_transition_id))
            .route(&format!("/{network}/find/transitionID/:input_or_output_id"), get(Self::find_transition_id))

            // GET ../peers/..
            .route(&format!("/{network}/peers/count"), get(Self::get_peers_count))
            .route(&format!("/{network}/peers/all"), get(Self::get_peers_all))
            .route(&format!("/{network}/peers/all/metrics"), get(Self::get_peers_all_metrics))

            // GET ../program/..
            .route(&format!("/{network}/program/:id"), get(Self::get_program))
            .route(&format!("/{network}/program/:id/mappings"), get(Self::get_mapping_names))
            .route(&format!("/{network}/program/:id/mapping/:name/:key"), get(Self::get_mapping_value))

            // GET misc endpoints.
            .route(&format!("/{network}/blocks"), get(Self::get_blocks))
            .route(&format!("/{network}/height/:hash"), get(Self::get_height))
            .route(&format!("/{network}/memoryPool/transmissions"), get(Self::get_memory_pool_transmissions))
            .route(&format!("/{network}/memoryPool/solutions"), get(Self::get_memory_pool_solutions))
            .route(&format!("/{network}/memoryPool/transactions"), get(Self::get_memory_pool_transactions))
            .route(&format!("/{network}/statePath/:commitment"), get(Self::get_state_path_for_commitment))
            .route(&format!("/{network}/stateRoot/latest"), get(Self::get_state_root_latest))
            .route(&format!("/{network}/stateRoot/:height"), get(Self::get_state_root))
            .route(&format!("/{network}/committee/latest"), get(Self::get_committee_latest))
<<<<<<< HEAD
            .route(&format!("/{network}/committee/:height"), get(Self::get_committee))
=======
            .route(&format!("/{network}/delegators/:validator"), get(Self::get_delegators_for_validator))
>>>>>>> d6a441b5

            // Pass in `Rest` to make things convenient.
            .with_state(self.clone())
            // Enable tower-http tracing.
            .layer(TraceLayer::new_for_http())
            // Custom logging.
            .layer(middleware::from_fn(log_middleware))
            // Enable CORS.
            .layer(cors)
            // Cap body size at 512KiB.
            .layer(DefaultBodyLimit::max(512 * 1024))
            .layer(GovernorLayer {
                // We can leak this because it is created only once and it persists.
                config: Box::leak(governor_config),
            })
        };

        let rest_listener = TcpListener::bind(rest_ip).await.unwrap();
        self.handles.lock().push(tokio::spawn(async move {
            axum::serve(rest_listener, router.into_make_service_with_connect_info::<SocketAddr>())
                .await
                .expect("couldn't start rest server");
        }))
    }
}

async fn log_middleware(
    ConnectInfo(addr): ConnectInfo<SocketAddr>,
    request: Request<Body>,
    next: Next,
) -> Result<Response, StatusCode> {
    info!("Received '{} {}' from '{addr}'", request.method(), request.uri());

    Ok(next.run(request).await)
}

/// Formats an ID into a truncated identifier (for logging purposes).
pub fn fmt_id(id: impl ToString) -> String {
    let id = id.to_string();
    let mut formatted_id = id.chars().take(16).collect::<String>();
    if id.chars().count() > 16 {
        formatted_id.push_str("..");
    }
    formatted_id
}<|MERGE_RESOLUTION|>--- conflicted
+++ resolved
@@ -191,11 +191,8 @@
             .route(&format!("/{network}/stateRoot/latest"), get(Self::get_state_root_latest))
             .route(&format!("/{network}/stateRoot/:height"), get(Self::get_state_root))
             .route(&format!("/{network}/committee/latest"), get(Self::get_committee_latest))
-<<<<<<< HEAD
             .route(&format!("/{network}/committee/:height"), get(Self::get_committee))
-=======
             .route(&format!("/{network}/delegators/:validator"), get(Self::get_delegators_for_validator))
->>>>>>> d6a441b5
 
             // Pass in `Rest` to make things convenient.
             .with_state(self.clone())
