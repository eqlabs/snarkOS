--- conflicted
+++ resolved
@@ -82,12 +82,8 @@
         trusted_validators: &[SocketAddr],
         genesis: Block<N>,
         cdn: Option<String>,
-<<<<<<< HEAD
-        dev: Option<u16>,
+        storage_mode: StorageMode,
         dev_tx_interval: Option<Duration>,
-=======
-        storage_mode: StorageMode,
->>>>>>> 0e096ff3
     ) -> Result<Self> {
         // Prepare the shutdown flag.
         let shutdown: Arc<AtomicBool> = Default::default();
@@ -145,11 +141,7 @@
             shutdown,
         };
         // Initialize the transaction pool.
-<<<<<<< HEAD
-        node.initialize_transaction_pool(dev, dev_tx_interval)?;
-=======
-        node.initialize_transaction_pool(storage_mode)?;
->>>>>>> 0e096ff3
+        node.initialize_transaction_pool(storage_mode, dev_tx_interval)?;
 
         // Initialize the REST server.
         if let Some(rest_ip) = rest_ip {
@@ -349,11 +341,7 @@
     // }
 
     /// Initialize the transaction pool.
-<<<<<<< HEAD
-    fn initialize_transaction_pool(&self, dev: Option<u16>, dev_tx_interval: Option<Duration>) -> Result<()> {
-=======
-    fn initialize_transaction_pool(&self, storage_mode: StorageMode) -> Result<()> {
->>>>>>> 0e096ff3
+    fn initialize_transaction_pool(&self, storage_mode: StorageMode, dev_tx_interval: Option<Duration>) -> Result<()> {
         use snarkvm::console::{
             program::{Identifier, Literal, ProgramID, Value},
             types::U64,
@@ -366,21 +354,12 @@
         // Initialize the locator.
         let locator = (ProgramID::from_str("credits.aleo")?, Identifier::from_str("transfer_public")?);
 
-<<<<<<< HEAD
-        // Determine whether to start the loop and resolve generation interval.
-        let interval = match dev {
-            // If the node is running in development mode, only generate if you are allowed.
-            Some(dev) => {
-                // If the node is not the first node and tx interval is not explicitly set, do not start the loop.
-                if dev != 0 && dev_tx_interval.is_none() {
-=======
         // Determine whether to start the loop.
-        match storage_mode {
+        let interval = match storage_mode {
             // If the node is running in development mode, only generate if you are allowed.
             StorageMode::Development(id) => {
                 // If the node is not the first node, do not start the loop.
-                if id != 0 {
->>>>>>> 0e096ff3
+                if id != 0 && dev_tx_interval.is_none() {
                     return Ok(());
                 }
 
@@ -528,12 +507,8 @@
             &[],
             genesis,
             None,
-<<<<<<< HEAD
-            dev,
+            storage_mode,
             None,
-=======
-            storage_mode,
->>>>>>> 0e096ff3
         )
         .await
         .unwrap();
