--- conflicted
+++ resolved
@@ -124,15 +124,12 @@
     /// If development mode is enabled, specify the number of genesis validators (default: 4)
     #[clap(long)]
     pub dev_num_validators: Option<u16>,
-<<<<<<< HEAD
     /// If development mode is enabled, specify the interval of mock transaction generation in milliseconds (default: 500ms if dev=0, None otherwise)
     #[clap(long)]
     pub dev_tx_interval_ms: Option<u16>,
-=======
     /// Specify the path to a directory containing the ledger
     #[clap(long = "storage_path")]
     pub storage_path: Option<PathBuf>,
->>>>>>> 0e096ff3
 }
 
 impl Start {
@@ -462,15 +459,9 @@
         let bft_ip = if self.dev.is_some() { self.bft } else { None };
         let dev_tx_interval = self.dev_tx_interval_ms.map(|msec| Duration::from_millis(msec as u64));
         match node_type {
-<<<<<<< HEAD
-            NodeType::Validator => Node::new_validator(self.node, rest_ip, bft_ip, account, &trusted_peers, &trusted_validators, genesis, cdn, self.dev, dev_tx_interval).await,
-            NodeType::Prover => Node::new_prover(self.node, account, &trusted_peers, genesis, self.dev).await,
-            NodeType::Client => Node::new_client(self.node, rest_ip, account, &trusted_peers, genesis, cdn, self.dev).await,
-=======
-            NodeType::Validator => Node::new_validator(self.node, bft_ip, rest_ip, self.rest_rps, account, &trusted_peers, &trusted_validators, genesis, cdn, storage_mode).await,
+            NodeType::Validator => Node::new_validator(self.node, bft_ip, rest_ip, self.rest_rps, account, &trusted_peers, &trusted_validators, genesis, cdn, storage_mode, dev_tx_interval).await,
             NodeType::Prover => Node::new_prover(self.node, account, &trusted_peers, genesis, storage_mode).await,
             NodeType::Client => Node::new_client(self.node, rest_ip, self.rest_rps, account, &trusted_peers, genesis, cdn, storage_mode).await,
->>>>>>> 0e096ff3
         }
     }
 
